--- conflicted
+++ resolved
@@ -10,10 +10,7 @@
 include_dir = "0.7.4"
 once_cell = "1.20.2"
 clap = { version = "4.5.21", features = ["derive"] }
-<<<<<<< HEAD
-=======
 itertools = "0.13.0"
->>>>>>> 73154187
 
 [build-dependencies]
 slint-build = "1.7.2"