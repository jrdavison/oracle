# Oracle Chess Agent

## About

A chess agent built using Rust.

## Usage

Run binary for development:

```bash
cargo run
<<<<<<< HEAD
```
=======
````
>>>>>>> 73154187

Build optimized release binary:

```bash
cargo build --release
<<<<<<< HEAD
```

## Move Generation

We precompute attacks for knights, kings, bishops, and rooks. The attacks are loaded into look up table in rust and used to get valid attack squares in one-shot

### Precompute Magicbitboards

There are precomputed lookup tables in the `data/` folder. If you wish to recompute these do one of the following:

1. Run after build using `cargo`

```bash
cargo run -- --gen-magics
```

1. Using the executable

```bash
./oracle --gen-magics
```

### Knights

Knight attacks are stored in a `SimpleAttackDatabase` type. This is just a basic `[Bitboard; Square::Count as usize]` array where each index represents the valid attacks for that square.

Valid attacks for `KNIGHT_ATTACKS_DB[50]` (square: C7):

```text
1 0 0 0 1 0 0 0
0 0 0 0 0 0 0 0
1 0 0 0 1 0 0 0
0 1 0 1 0 0 0 0
0 0 0 0 0 0 0 0
0 0 0 0 0 0 0 0
0 0 0 0 0 0 0 0
0 0 0 0 0 0 0 0
=======
>>>>>>> 73154187
```

## Move Generation

We precompute attacks for knights, kings, pawns, bishops, and rooks. The attacks are loaded into look up table in rust and used to get valid attack squares in one-shot

### Precompute Magicbitboards

There are precomputed lookup tables in the `data/` folder. If you wish to recompute these do one of the following:

Run after build using `cargo`:

```bash
cargo run -- --gen-magics
```

Using the executable:

```bash
./oracle --gen-magics
```<|MERGE_RESOLUTION|>--- conflicted
+++ resolved
@@ -10,61 +10,17 @@
 
 ```bash
 cargo run
-<<<<<<< HEAD
-```
-=======
 ````
->>>>>>> 73154187
 
 Build optimized release binary:
 
 ```bash
 cargo build --release
-<<<<<<< HEAD
 ```
 
 ## Move Generation
 
-We precompute attacks for knights, kings, bishops, and rooks. The attacks are loaded into look up table in rust and used to get valid attack squares in one-shot
-
-### Precompute Magicbitboards
-
-There are precomputed lookup tables in the `data/` folder. If you wish to recompute these do one of the following:
-
-1. Run after build using `cargo`
-
-```bash
-cargo run -- --gen-magics
-```
-
-1. Using the executable
-
-```bash
-./oracle --gen-magics
-```
-
-### Knights
-
-Knight attacks are stored in a `SimpleAttackDatabase` type. This is just a basic `[Bitboard; Square::Count as usize]` array where each index represents the valid attacks for that square.
-
-Valid attacks for `KNIGHT_ATTACKS_DB[50]` (square: C7):
-
-```text
-1 0 0 0 1 0 0 0
-0 0 0 0 0 0 0 0
-1 0 0 0 1 0 0 0
-0 1 0 1 0 0 0 0
-0 0 0 0 0 0 0 0
-0 0 0 0 0 0 0 0
-0 0 0 0 0 0 0 0
-0 0 0 0 0 0 0 0
-=======
->>>>>>> 73154187
-```
-
-## Move Generation
-
-We precompute attacks for knights, kings, pawns, bishops, and rooks. The attacks are loaded into look up table in rust and used to get valid attack squares in one-shot
+Attacks for knights, kings, pawns, bishops, and rooks are precomputed. The attacks are loaded into look up table in rust and used to get valid attack squares in one-shot
 
 ### Precompute Magicbitboards
 
