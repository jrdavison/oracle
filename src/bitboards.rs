/*
https://tearth.dev/bitboard-viewer/
*/

use crate::utils::{Color, File, Rank, Square};

pub type Bitboard = u64;

pub struct Bitboards {
    valid_moves: [Bitboard; Square::Count as usize],
    checkers: [Bitboard; Color::Both as usize],
    attacks: [Bitboard; Color::Both as usize],
}

impl Default for Bitboards {
    fn default() -> Self {
        Bitboards {
            valid_moves: [0; Square::Count as usize],
            checkers: [0; Color::Both as usize],
            attacks: [0; Color::Both as usize],
        }
    }
}

impl Bitboards {
    pub fn set_valid_moves(&mut self, sq: Square, bb: Bitboard) {
        self.valid_moves[sq as usize] = bb;
    }

    pub fn get_valid_moves(&self, sq: Square) -> Bitboard {
        self.valid_moves[sq as usize]
    }

    pub fn is_valid_move(&self, from: Square, to: Square) -> bool {
        is_bit_set(self.valid_moves[from as usize], to)
    }

    pub fn get_checkers(&self, color: Color) -> Bitboard {
        if color == Color::Both {
            return self.checkers[Color::White as usize] | self.checkers[Color::Black as usize];
        }
        self.checkers[color as usize]
    }

    pub fn set_checkers(&mut self, color: Color, sq: Square) {
        if color != Color::Both {
            self.checkers[color as usize] = set_bit(self.checkers[color as usize], sq);
<<<<<<< HEAD
        } else {
            eprintln!("Invalid color");
=======
>>>>>>> 35c7b02c
        }
    }

    pub fn unset_checkers(&mut self, color: Color, sq: Square) {
        if color != Color::Both {
            self.checkers[color as usize] = clear_bit(self.checkers[color as usize], sq);
<<<<<<< HEAD
        } else {
            eprintln!("Invalid color");
=======
>>>>>>> 35c7b02c
        }
    }

    pub fn is_checkers_sq_set(&self, color: Color, sq: Square) -> bool {
        if color == Color::Both {
            return is_bit_set(self.get_checkers(color), sq);
        }
        is_bit_set(self.checkers[color as usize], sq)
    }

    pub fn set_attacks(&mut self, color: Color, attacks: Bitboard) {
        if color != Color::Both {
            self.attacks[color as usize] = attacks;
        }
    }
}

#[allow(dead_code)]
<<<<<<< HEAD
pub fn print_bitboard(bitboard: Bitboard) {
=======
pub fn print_bitboard(bb: Bitboard) {
>>>>>>> 35c7b02c
    for rank in Rank::iter_reverse() {
        print!("{}: ", rank);
        for file in File::iter() {
            let sq = Square::make_square(file, rank);
            if is_bit_set(bb, sq) {
                print!("1 ");
            } else {
                print!("0 ");
            }
        }
        println!();
    }
    println!("   A B C D E F G H");
}

<<<<<<< HEAD
pub fn set_bit(bitboard: Bitboard, sq: Square) -> Bitboard {
    if sq != Square::Count {
        bitboard | (1u64 << sq as u64)
    } else {
        eprintln!("Invalid square");
        bitboard
    }
}

pub fn clear_bit(bitboard: Bitboard, sq: Square) -> Bitboard {
    if sq != Square::Count {
        bitboard & !(1u64 << sq as u64)
    } else {
        eprintln!("Invalid square");
        bitboard
    }
}

pub fn is_bit_set(bitboard: Bitboard, sq: Square) -> bool {
=======
pub fn set_bit(bb: Bitboard, sq: Square) -> Bitboard {
    if sq != Square::Count {
        bb | (1u64 << sq as u64)
    } else {
        bb
    }
}

pub fn clear_bit(bb: Bitboard, sq: Square) -> Bitboard {
    if sq != Square::Count {
        bb & !(1u64 << sq as u64)
    } else {
        bb
    }
}

pub fn is_bit_set(bb: Bitboard, sq: Square) -> bool {
>>>>>>> 35c7b02c
    if sq != Square::Count {
        bb & (1u64 << sq as u64) != 0
    } else {
        false
    }
}<|MERGE_RESOLUTION|>--- conflicted
+++ resolved
@@ -45,22 +45,12 @@
     pub fn set_checkers(&mut self, color: Color, sq: Square) {
         if color != Color::Both {
             self.checkers[color as usize] = set_bit(self.checkers[color as usize], sq);
-<<<<<<< HEAD
-        } else {
-            eprintln!("Invalid color");
-=======
->>>>>>> 35c7b02c
         }
     }
 
     pub fn unset_checkers(&mut self, color: Color, sq: Square) {
         if color != Color::Both {
             self.checkers[color as usize] = clear_bit(self.checkers[color as usize], sq);
-<<<<<<< HEAD
-        } else {
-            eprintln!("Invalid color");
-=======
->>>>>>> 35c7b02c
         }
     }
 
@@ -79,11 +69,7 @@
 }
 
 #[allow(dead_code)]
-<<<<<<< HEAD
-pub fn print_bitboard(bitboard: Bitboard) {
-=======
 pub fn print_bitboard(bb: Bitboard) {
->>>>>>> 35c7b02c
     for rank in Rank::iter_reverse() {
         print!("{}: ", rank);
         for file in File::iter() {
@@ -99,27 +85,6 @@
     println!("   A B C D E F G H");
 }
 
-<<<<<<< HEAD
-pub fn set_bit(bitboard: Bitboard, sq: Square) -> Bitboard {
-    if sq != Square::Count {
-        bitboard | (1u64 << sq as u64)
-    } else {
-        eprintln!("Invalid square");
-        bitboard
-    }
-}
-
-pub fn clear_bit(bitboard: Bitboard, sq: Square) -> Bitboard {
-    if sq != Square::Count {
-        bitboard & !(1u64 << sq as u64)
-    } else {
-        eprintln!("Invalid square");
-        bitboard
-    }
-}
-
-pub fn is_bit_set(bitboard: Bitboard, sq: Square) -> bool {
-=======
 pub fn set_bit(bb: Bitboard, sq: Square) -> Bitboard {
     if sq != Square::Count {
         bb | (1u64 << sq as u64)
@@ -137,7 +102,6 @@
 }
 
 pub fn is_bit_set(bb: Bitboard, sq: Square) -> bool {
->>>>>>> 35c7b02c
     if sq != Square::Count {
         bb & (1u64 << sq as u64) != 0
     } else {
