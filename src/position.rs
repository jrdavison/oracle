use crate::bitboards::Bitboards;
use crate::moves::generate;
use crate::moves::info::MoveInfo;
use crate::utils::{Color, Direction, File, MoveType, Piece, PieceType, Rank, Square};
use num_traits::ToPrimitive;
use std::time::{Duration, Instant};

pub struct Position {
    pub board: [Piece; Square::Count as usize],
    pub bitboards: Bitboards,
    pub en_passant_square: Square,

    move_history: Vec<MoveInfo>,
    redo_history: Vec<MoveInfo>,

    compute_time: Duration,
    fullmove_count: i32,
    halfmove_clock: i32,
    side_to_move: Color,
}

impl Default for Position {
    fn default() -> Self {
        Position {
            board: [Piece::Empty; Square::Count as usize],
            bitboards: Bitboards::default(),
            en_passant_square: Square::Count,
            move_history: Vec::new(),
            redo_history: Vec::new(),
            compute_time: Duration::default(),
            fullmove_count: 1,
            halfmove_clock: 0,
            side_to_move: Color::White,
        }
    }
}

impl Position {
    pub fn new(fen: &str) -> Position {
        init_from_fen(fen)
    }

    pub fn board_i32(&self) -> Vec<i32> {
        self.board
            .iter()
            .map(|&piece| Piece::to_i32(&piece).unwrap_or(0))
            .collect()
    }

    pub fn side_to_move(&self) -> Color {
        self.side_to_move
    }

    pub fn fullmove_count(&self) -> i32 {
        self.fullmove_count
    }

<<<<<<< HEAD
    pub fn compute_time(&self) -> String {
        format!("{:?}", self.compute_time)
=======
    pub fn halfmove_clock(&self) -> i32 {
        self.halfmove_clock
>>>>>>> 73154187
    }

    pub fn compute_time(&self) -> String {
        format!("{:?}", self.compute_time)
    }

<<<<<<< HEAD
=======
    pub fn en_passant_square(&self) -> String {
        if self.en_passant_square == Square::Count {
            "-".into()
        } else {
            format!("{:?}", self.en_passant_square)
        }
    }

    pub fn move_history(&self) -> Vec<MoveInfo> {
        self.move_history.clone()
    }

    pub fn redo_history(&self) -> Vec<MoveInfo> {
        self.redo_history.clone()
    }

    pub fn last_move(&self) -> MoveInfo {
        self.move_history.last().cloned().unwrap_or_default()
    }

    pub fn valid_move(&self, from: Square, to: Square) -> bool {
        let piece = self.board[from];
        if Piece::color_of(piece) != self.side_to_move {
            return false;
        }
        self.bitboards.is_valid_move(from, to)
    }

>>>>>>> 73154187
    pub fn compute_valid_moves(&mut self, color: Color) {
        let start = Instant::now();
        generate::compute_valid_moves(self, color);
        self.compute_time = start.elapsed();
    }

    pub fn move_piece(&mut self, from: Square, to: Square, clear_redo: bool) -> MoveInfo {
        if !self.valid_move(from, to) {
            return MoveInfo::default();
        }

        let move_info = MoveInfo::new(self, from, to);
        let moved_piece_color = Piece::color_of(move_info.moved_piece);

        // en passant only valid for one move
        self.en_passant_square = Square::Count;

        // move piece
        self.board[move_info.to as usize] = move_info.moved_piece;
        self.board[move_info.from as usize] = Piece::Empty;
        self.bitboards.unset_checkers(moved_piece_color, move_info.from);
        self.bitboards.set_checkers(moved_piece_color, move_info.to);

        match move_info.move_type {
            MoveType::Capture => {
                let capture_color = Piece::color_of(move_info.captured_piece);
                self.bitboards.unset_checkers(capture_color, move_info.capture_piece_sq);
            }
            MoveType::TwoSquarePush => {
                let enemy_forward = Direction::forward_direction(!moved_piece_color);
                self.en_passant_square = move_info.to + enemy_forward;
            }
            MoveType::EnPassant => {
                let capture_color = Piece::color_of(move_info.captured_piece);
                self.board[move_info.capture_piece_sq as usize] = Piece::Empty;
                self.bitboards.unset_checkers(capture_color, move_info.capture_piece_sq);
            }
            MoveType::Promotion => {
                // TODO: give user option to choose promotion piece
                self.board[move_info.to as usize] = Piece::make_piece(PieceType::Queen, moved_piece_color);
                if Piece::color_of(move_info.captured_piece) != Color::Both {
                    self.bitboards
                        .unset_checkers(Piece::color_of(move_info.captured_piece), move_info.capture_piece_sq);
                }
            }
            MoveType::Invalid => panic!("Invalid move"),
            MoveType::Quiet => {}
        }

        if self.side_to_move == Color::Black {
            self.fullmove_count += 1;
        }

        if move_info.move_type == MoveType::Capture || Piece::type_of(move_info.moved_piece) == PieceType::Pawn {
            self.halfmove_clock = 0;
        } else {
            self.halfmove_clock += 1;
        }

        self.side_to_move = !self.side_to_move;
        self.move_history.push(move_info.clone());

        // clear redo history if move is not a redo
        if clear_redo {
            self.redo_history.clear();
        }

        move_info
    }

    pub fn undo_move(&mut self) -> bool {
        if let Some(last_move) = self.move_history.pop() {
            let color = Piece::color_of(last_move.moved_piece);
            match last_move.move_type {
                MoveType::Quiet | MoveType::TwoSquarePush | MoveType::Capture | MoveType::Promotion => {
                    self.board[last_move.from as usize] = last_move.moved_piece;
                    self.board[last_move.to as usize] = last_move.captured_piece;
                    self.bitboards.set_checkers(color, last_move.from);
                    self.bitboards.unset_checkers(color, last_move.to);

                    if last_move.captured_piece != Piece::Empty {
                        self.bitboards.set_checkers(!color, last_move.capture_piece_sq);
                    }
                }
                MoveType::EnPassant => {
                    let color = Piece::color_of(last_move.moved_piece);
                    self.board[last_move.from as usize] = last_move.moved_piece;
                    self.board[last_move.to as usize] = Piece::Empty;
                    self.board[last_move.capture_piece_sq as usize] = last_move.captured_piece;
                    self.bitboards.set_checkers(color, last_move.from);
                    self.bitboards.unset_checkers(color, last_move.to);
                    self.bitboards.set_checkers(!color, last_move.capture_piece_sq);
                    self.en_passant_square = last_move.to;
                }
                MoveType::Invalid => panic!("Invalid move"),
            }

            self.side_to_move = !self.side_to_move;
            self.halfmove_clock = last_move.halfmove_clock;
            self.fullmove_count = last_move.fullmove_count;

            self.redo_history.push(last_move);
            true
        } else {
            false
        }
    }

    pub fn redo_move(&mut self) -> bool {
        if let Some(last_move) = self.redo_history.pop() {
            self.move_piece(last_move.from, last_move.to, false);
            true
        } else {
            false
        }
    }
}

fn init_from_fen(fen: &str) -> Position {
    /*
    More info about fen notation: https://www.chess.com/terms/fen-chess
    */
    let mut fen_parts = fen.split_whitespace();

    let mut position = Position::default();
    let mut file = File::FileA;
    let mut rank = Rank::Rank8;

    let pieces = fen_parts.next().unwrap_or("");
    for c in pieces.chars() {
        match c {
            '/' => {
                rank = rank - 1;
                file = File::FileA;
            }
            c if c.is_ascii_digit() => {
                let c_digit = c.to_digit(10).expect("Expected digit");
                file = file + (c_digit as u8);
            }
            _ => {
                let color = if c.is_uppercase() { Color::White } else { Color::Black };
                let sq = Square::make_square(file, rank);
                let piece_type = PieceType::make_piece_type(c);
                position.board[sq as usize] = Piece::make_piece(piece_type, color);
                position.bitboards.set_checkers(color, sq);
                file = file + 1u8;
            }
        }
    }

    position.side_to_move = match fen_parts.next().unwrap_or("w") {
        "w" => Color::White,
        "b" => Color::Black,
        _ => panic!("Invalid side to move"),
    };

    // TODO: castling rights
    let _ = fen_parts.next().unwrap_or("-");

    // TODO: en passant square
    let _ = fen_parts.next().unwrap_or("-");

    position.halfmove_clock = fen_parts.next().unwrap_or("0").parse::<i32>().unwrap_or(0);
    position.fullmove_count = fen_parts.next().unwrap_or("1").parse::<i32>().unwrap_or(1);

    position
}<|MERGE_RESOLUTION|>--- conflicted
+++ resolved
@@ -55,21 +55,14 @@
         self.fullmove_count
     }
 
-<<<<<<< HEAD
+    pub fn halfmove_clock(&self) -> i32 {
+        self.halfmove_clock
+    }
+
     pub fn compute_time(&self) -> String {
         format!("{:?}", self.compute_time)
-=======
-    pub fn halfmove_clock(&self) -> i32 {
-        self.halfmove_clock
->>>>>>> 73154187
-    }
-
-    pub fn compute_time(&self) -> String {
-        format!("{:?}", self.compute_time)
-    }
-
-<<<<<<< HEAD
-=======
+    }
+
     pub fn en_passant_square(&self) -> String {
         if self.en_passant_square == Square::Count {
             "-".into()
@@ -98,7 +91,6 @@
         self.bitboards.is_valid_move(from, to)
     }
 
->>>>>>> 73154187
     pub fn compute_valid_moves(&mut self, color: Color) {
         let start = Instant::now();
         generate::compute_valid_moves(self, color);
